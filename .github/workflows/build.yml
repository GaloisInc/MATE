name: Build

on:
  push:
    branches:
      - main
  pull_request:
  workflow_dispatch:

env:
  DOCKER_BUILDKIT: "1"
  # This will be empty on events that aren't pull requests.
  ACTUAL_GITHUB_SHA_ON_PULL_REQUEST: "${{ github.event.pull_request.head.sha }}"

jobs:
  build:
    runs-on: ubuntu-latest
    steps:
      - uses: actions/checkout@v3
        with:
          submodules: recursive
          fetch-depth: 3

      - name: Login to Packages Container registry
        uses: docker/login-action@v2
        with:
          registry: ghcr.io
          username: ${{ github.actor }}
          password: ${{ secrets.GITHUB_TOKEN }}

      - name: Build and push the mate-dev image
        run: ./ci/gha-docker-build "dev" "mate-dev"

      - name: Build the MATE bdist
        run: |
          docker run \
            --rm -v $(pwd):/mate \
            "ghcr.io/galoisinc/mate-dev:${GITHUB_RUN_ID}" \
            ./shake.sh -j bdist

      - name: Compress the MATE bdist
        run: |
          tar czf mate-bdist.tar.gz ./.out/bdist

      - name: Upload the MATE bdist
        uses: actions/upload-artifact@v3
        with:
          name: mate-bdist
          path: mate-bdist.tar.gz

      - name: Build and push the mate-dist image
        run: |
          # HACK: These files are owned by the container root, so we can't
          # read them until we change their permissions.
          sudo chmod a+r -R .out/

          ./ci/gha-docker-build "dist" "mate-dist"
<<<<<<< HEAD

  test-legacy:
    needs: [build]
    runs-on: ubuntu-latest
    steps:
      - uses: actions/checkout@v3
        with:
          submodules: recursive

      - name: Login to Packages Container registry
        uses: docker/login-action@v2
        with:
          registry: ghcr.io
          username: ${{ github.actor }}
          password: ${{ secrets.GITHUB_TOKEN }}

      - name: Pull mate-dev
        run: |
          docker pull "ghcr.io/galoisinc/mate-dev:${GITHUB_RUN_ID}"

      # - name: Fetch the MATE bdist
      #   uses: actions/download-artifact@v3
      #   with:
      #     name: mate-bdist

      # - name: Extract the MATE bdist
      #   run: |
      #     tar xzf mate-dist.tar.gz

      - name: Run legacy tests
        run: |
          # TODO: Figure out the right way to plumb the integration test setting.
          docker run \
            -e MATE_INTEGRATION_TESTS=0 \
            --rm -v $(pwd):/mate \
            "ghcr.io/galoisinc/mate-dev:${GITHUB_RUN_ID}" \
              ./shake.sh --skip=build pytests -- -- -n logical -x
=======
          ./ci/gha-docker-build "notebook" "mate-notebook"
          ./ci/gha-docker-build "ui" "mate-ui"

      - name: Build the docs
        run: |
          # See above comment
          if [[ "${GITHUB_EVENT_NAME}" == "pull_request" ]]; then
            ref="${ACTUAL_GITHUB_SHA_ON_PULL_REQUEST}"
          else
            ref="${GITHUB_SHA}"
          fi

          docker run \
            --rm -v $(pwd):/mate \
            "ghcr.io/galoisinc/mate-dev:${ref}" \
            ./shake.sh -j doc

      - name: Upload docs to Github Pages
        uses: peaceiris/actions-gh-pages@v3
        if: ${{ github.ref == 'refs/heads/main' }}
        with:
          github_token: ${{ secrets.GITHUB_TOKEN }}
          publish_dir: .out/bdist/local/doc/html
>>>>>>> 4ce8832f
<|MERGE_RESOLUTION|>--- conflicted
+++ resolved
@@ -55,7 +55,22 @@
           sudo chmod a+r -R .out/
 
           ./ci/gha-docker-build "dist" "mate-dist"
-<<<<<<< HEAD
+          ./ci/gha-docker-build "notebook" "mate-notebook"
+          ./ci/gha-docker-build "ui" "mate-ui"
+
+      - name: Build the docs
+        run: |
+          docker run \
+            --rm -v $(pwd):/mate \
+            "ghcr.io/galoisinc/mate-dev:${GITHUB_RUN_ID}" \
+            ./shake.sh -j doc
+
+      - name: Upload docs to Github Pages
+        uses: peaceiris/actions-gh-pages@v3
+        if: ${{ github.ref == 'refs/heads/main' }}
+        with:
+          github_token: ${{ secrets.GITHUB_TOKEN }}
+          publish_dir: .out/bdist/local/doc/html
 
   test-legacy:
     needs: [build]
@@ -93,28 +108,3 @@
             --rm -v $(pwd):/mate \
             "ghcr.io/galoisinc/mate-dev:${GITHUB_RUN_ID}" \
               ./shake.sh --skip=build pytests -- -- -n logical -x
-=======
-          ./ci/gha-docker-build "notebook" "mate-notebook"
-          ./ci/gha-docker-build "ui" "mate-ui"
-
-      - name: Build the docs
-        run: |
-          # See above comment
-          if [[ "${GITHUB_EVENT_NAME}" == "pull_request" ]]; then
-            ref="${ACTUAL_GITHUB_SHA_ON_PULL_REQUEST}"
-          else
-            ref="${GITHUB_SHA}"
-          fi
-
-          docker run \
-            --rm -v $(pwd):/mate \
-            "ghcr.io/galoisinc/mate-dev:${ref}" \
-            ./shake.sh -j doc
-
-      - name: Upload docs to Github Pages
-        uses: peaceiris/actions-gh-pages@v3
-        if: ${{ github.ref == 'refs/heads/main' }}
-        with:
-          github_token: ${{ secrets.GITHUB_TOKEN }}
-          publish_dir: .out/bdist/local/doc/html
->>>>>>> 4ce8832f
